--- conflicted
+++ resolved
@@ -189,15 +189,7 @@
 	remainingWidth -= diffWidth
 
 	branch := i.Branch
-<<<<<<< HEAD
 	if i.Started() {
-		repoName, err := i.RepoName()
-		if err != nil {
-			log.ErrorLog.Printf("could not get repo name in instance renderer: %v", err)
-		} else {
-			branch += fmt.Sprintf(" (%s)", repoName)
-=======
-	if i.Started() && hasMultipleRepos {
 		// Skip repo name retrieval for paused instances
 		if !i.Paused() {
 			repoName, err := i.RepoName()
@@ -207,7 +199,6 @@
 			} else {
 				branch += fmt.Sprintf(" (%s)", repoName)
 			}
->>>>>>> 503bfc3b
 		}
 	}
 	// Don't show branch if there's no space for it. Or show ellipsis if it's too long.
